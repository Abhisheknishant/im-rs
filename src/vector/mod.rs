--- conflicted
+++ resolved
@@ -2538,7 +2538,6 @@
     }
 
     #[test]
-<<<<<<< HEAD
     fn issue_70() {
         let mut x = Vector::new();
         for _ in 0..262 {
@@ -2575,7 +2574,7 @@
             x.push_back(0);
         }
         for _ in x.iter() {}
-=======
+
     fn issue_67() {
         let mut l = Vector::unit(4100);
         for i in (0..4099).rev() {
@@ -2590,7 +2589,6 @@
         assert_eq!(4099, tail.len());
         assert_eq!(Some(&0), l.get(0));
         assert_eq!(Some(&1), tail.get(0));
->>>>>>> 7c365ab4
     }
 
     proptest! {
